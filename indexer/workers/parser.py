"""
metadata parser pipeline worker
"""

import logging

import chardet

# PyPI:
import mcmetadata
from pika.adapters.blocking_connection import BlockingChannel

# local:
from indexer.story import BaseStory
from indexer.worker import StoryWorker, run

logger = logging.getLogger(__name__)


class Parser(StoryWorker):
    def process_story(
        self,
        chan: BlockingChannel,
        story: BaseStory,
    ) -> None:
        rss = story.rss_entry()
        raw = story.raw_html()

        link = rss.link
        # XXX quarantine Story if no link or HTML???
        if link:
<<<<<<< HEAD
            # XXX want Story method to retrieve unicode string!!
            if raw.html:
                result = chardet.detect(raw.html)
                en_type = result["encoding"]
                if en_type:
                    html = raw.html.decode(en_type)
            else:
                html = ""  # XXX error?

            # metadata dict
            # may raise mcmetadata.exceptions.BadContentError
            try:
                mdd = mcmetadata.extract(link, html)
                logger.info(f"MDD keys {mdd.keys()}")

                with story.content_metadata() as cmd:
                    keys_to_skip = ["text_extraction_method", "version"]
                    # XXX assumes identical item names!!
                    #       could copy items individually with type checking
                    #       if mcmetadata returned TypedDict?
                    for key, val in mdd.items():
                        if key not in keys_to_skip:
                            setattr(cmd, key, val)
            except Exception as e:
                logger.info(e)
        # XXX else quarantine?!
=======
            html = raw.unicode

            # metadata dict
            # may raise mcmetadata.exceptions.BadContentError
            mdd = mcmetadata.extract(link, html)

            with story.content_metadata() as cmd:
                # XXX assumes identical item names!!
                #       could copy items individually with type checking
                #       if mcmetadata returned TypedDict?
                for key, val in mdd.items():
                    if hasattr(cmd, key): # avoid hardwired exceptions list?!
                      setattr(cmd, key, val)
            extraction_label = mdd.text_extraction

>>>>>>> 3cbeacd2

        self.send_story(chan, story)
        self.incr("parsed-stories", labels=[("method", extraction_label)])


if __name__ == "__main__":
    run(Parser, "parser", "metadata parser worker")<|MERGE_RESOLUTION|>--- conflicted
+++ resolved
@@ -29,50 +29,22 @@
         link = rss.link
         # XXX quarantine Story if no link or HTML???
         if link:
-<<<<<<< HEAD
-            # XXX want Story method to retrieve unicode string!!
-            if raw.html:
-                result = chardet.detect(raw.html)
-                en_type = result["encoding"]
-                if en_type:
-                    html = raw.html.decode(en_type)
-            else:
-                html = ""  # XXX error?
-
-            # metadata dict
-            # may raise mcmetadata.exceptions.BadContentError
-            try:
-                mdd = mcmetadata.extract(link, html)
-                logger.info(f"MDD keys {mdd.keys()}")
-
-                with story.content_metadata() as cmd:
-                    keys_to_skip = ["text_extraction_method", "version"]
-                    # XXX assumes identical item names!!
-                    #       could copy items individually with type checking
-                    #       if mcmetadata returned TypedDict?
-                    for key, val in mdd.items():
-                        if key not in keys_to_skip:
-                            setattr(cmd, key, val)
-            except Exception as e:
-                logger.info(e)
-        # XXX else quarantine?!
-=======
             html = raw.unicode
 
             # metadata dict
             # may raise mcmetadata.exceptions.BadContentError
+
             mdd = mcmetadata.extract(link, html)
+            logger.info(f"MDD keys {mdd.keys()}")
 
             with story.content_metadata() as cmd:
                 # XXX assumes identical item names!!
                 #       could copy items individually with type checking
                 #       if mcmetadata returned TypedDict?
                 for key, val in mdd.items():
-                    if hasattr(cmd, key): # avoid hardwired exceptions list?!
-                      setattr(cmd, key, val)
+                    if hasattr(cmd, key):  # avoid hardwired exceptions list?!
+                        setattr(cmd, key, val)
             extraction_label = mdd.text_extraction
-
->>>>>>> 3cbeacd2
 
         self.send_story(chan, story)
         self.incr("parsed-stories", labels=[("method", extraction_label)])
