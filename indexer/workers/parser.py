--- conflicted
+++ resolved
@@ -36,15 +36,10 @@
 
         logger.info("parsing %s: %d characters", link, len(html))
 
-        # metadata dict
-        # may raise mcmetadata.exceptions.BadContentError
-        #   What to do?
-        #     translate to QuarantineException (with loss of detail),
-        #     call (_)quarantine directly (with exception),
-        #     or let fail from repeated retries???
         try:
             mdd = mcmetadata.extract(link, html)
         except mcmetadata.exceptions.BadContentError:
+            # No quarantine error here, just stop execution.
             self.incr("stories", labels=[("status", "too-short")])
 
         else:
@@ -56,7 +51,13 @@
             else:
                 mdd["publication_date"] = "None"
 
-<<<<<<< HEAD
+            logger.info(
+                "parsed %s with %s date %s",
+                link,
+                extraction_label,
+                mdd["publication_date"],
+            )
+
             with story.content_metadata() as cmd:
                 # XXX assumes identical item names!!
                 #       could copy items individually with type checking
@@ -64,19 +65,6 @@
                 for key, val in mdd.items():
                     if hasattr(cmd, key):  # avoid hardwired exceptions list?!
                         setattr(cmd, key, val)
-=======
-        logger.info(
-            "parsed %s with %s date %s", link, extraction_label, mdd["publication_date"]
-        )
-
-        with story.content_metadata() as cmd:
-            # XXX assumes identical item names!!
-            #       could copy items individually with type checking
-            #       if mcmetadata returned TypedDict?
-            for key, val in mdd.items():
-                if hasattr(cmd, key):  # avoid hardwired exceptions list?!
-                    setattr(cmd, key, val)
->>>>>>> 88f78cfc
 
             self.send_story(chan, story)
             self.incr("stories", labels=[("status", f"OK-{extraction_label}")])
