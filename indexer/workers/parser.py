--- conflicted
+++ resolved
@@ -30,27 +30,6 @@
         if not link:
             raise QuarantineException("no link")
 
-<<<<<<< HEAD
-            # metadata dict
-            # may raise mcmetadata.exceptions.BadContentError
-            try:
-                mdd = mcmetadata.extract(link, html)
-                logger.info(f"MDD keys {mdd.keys()}")
-
-                with story.content_metadata() as cmd:
-                    # XXX assumes identical item names!!
-                    #       could copy items individually with type checking
-                    #       if mcmetadata returned TypedDict?
-                    for key, val in mdd.items():
-                        if hasattr(cmd, key):  # avoid hardwired exceptions list?!
-                            setattr(cmd, key, val)
-                extraction_label = mdd.get("text_extraction_method", "")
-
-                self.send_story(chan, story)
-                self.incr("parsed-stories", labels=[("method", extraction_label)])
-            except Exception as e:
-                logger.error(e)
-=======
         html = raw.unicode
         if not html:
             raise QuarantineException("no html")
@@ -84,9 +63,10 @@
                 if hasattr(cmd, key):  # avoid hardwired exceptions list?!
                     setattr(cmd, key, val)
 
-        self.send_story(chan, story)
-        self.incr("parsed-stories", labels=[("method", extraction_label)])
->>>>>>> 67a78d9b
+                self.send_story(chan, story)
+                self.incr("parsed-stories", labels=[("method", extraction_label)])
+            except Exception as e:
+                logger.error(e)
 
 
 if __name__ == "__main__":
